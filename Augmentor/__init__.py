--- conflicted
+++ resolved
@@ -3,11 +3,7 @@
 from PIL import Image, ImageOps
 import random
 import glob
-<<<<<<< HEAD
-=======
-import os
 from collections import defaultdict
->>>>>>> d2f8ab7b
 from math import gcd
 
 __all__ = ['ImageDetails', 'ImageOperations', 'ImageSource', 'Pipeline']